--- conflicted
+++ resolved
@@ -36,10 +36,7 @@
       <% } %>
     </div>
 
-<<<<<<< HEAD
-=======
     <% if ( requirements['account-activation-required'] || requirements['photo-id-required'] || requirements['webcam-required']) { %>
->>>>>>> bde4dc5f
     <div class="requirements-container">
       <ul class="list-reqs <% if ( requirements['account-activation-required'] ) { %>account-not-activated<% } %>">
         <% if ( requirements['account-activation-required'] ) { %>
@@ -81,6 +78,7 @@
         <% } %>
       </ul>
     </div>
+    <% } %>
 
     <% if ( courseModeSlug === 'no-id-professional') { %>
     <div class="container register is-verified">

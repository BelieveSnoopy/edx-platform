"""
This config file runs the simplest dev environment using sqlite, and db-based
sessions. Assumes structure:

/envroot/
        /db   # This is where it'll write the database file
        /mitx # The location of this repo
        /log  # Where we're going to write log files
"""

# We intentionally define lots of variables that aren't used, and
# want to import all variables from base settings files
# pylint: disable=W0401, W0614

from .common import *
import os
from path import path

# can't test start dates with this True, but on the other hand,
# can test everything else :)
MITX_FEATURES['DISABLE_START_DATES'] = True

# Most tests don't use the discussion service, so we turn it off to speed them up.
# Tests that do can enable this flag, but must use the UrlResetMixin class to force urls.py
# to reload
MITX_FEATURES['ENABLE_DISCUSSION_SERVICE'] = False

MITX_FEATURES['ENABLE_SERVICE_STATUS'] = True

MITX_FEATURES['ENABLE_HINTER_INSTRUCTOR_VIEW'] = True

# Need wiki for courseware views to work. TODO (vshnayder): shouldn't need it.
WIKI_ENABLED = True

# Makes the tests run much faster...
SOUTH_TESTS_MIGRATE = False   # To disable migrations and use syncdb instead

# Nose Test Runner
INSTALLED_APPS += ('django_nose',)

TEST_RUNNER = 'django_nose.NoseTestSuiteRunner'

# Local Directories
TEST_ROOT = path("test_root")
# Want static files in the same dir for running on jenkins.
STATIC_ROOT = TEST_ROOT / "staticfiles"

STATUS_MESSAGE_PATH = TEST_ROOT / "status_message.json"

COURSES_ROOT = TEST_ROOT / "data"
DATA_DIR = COURSES_ROOT

COMMON_TEST_DATA_ROOT = COMMON_ROOT / "test" / "data"
# Where the content data is checked out.  This may not exist on jenkins.
GITHUB_REPO_ROOT = ENV_ROOT / "data"


XQUEUE_INTERFACE = {
    "url": "http://sandbox-xqueue.edx.org",
    "django_auth": {
        "username": "lms",
        "password": "***REMOVED***"
    },
    "basic_auth": ('anant', 'agarwal'),
}
XQUEUE_WAITTIME_BETWEEN_REQUESTS = 5   # seconds


# Don't rely on a real staff grading backend
MOCK_STAFF_GRADING = True
MOCK_PEER_GRADING = True

# TODO (cpennington): We need to figure out how envs/test.py can inject things
# into common.py so that we don't have to repeat this sort of thing
STATICFILES_DIRS = [
    COMMON_ROOT / "static",
    PROJECT_ROOT / "static",
]
STATICFILES_DIRS += [
    (course_dir, COMMON_TEST_DATA_ROOT / course_dir)
    for course_dir in os.listdir(COMMON_TEST_DATA_ROOT)
    if os.path.isdir(COMMON_TEST_DATA_ROOT / course_dir)
]

# point tests at the test courses by default

MODULESTORE = {
    'default': {
        'ENGINE': 'xmodule.modulestore.xml.XMLModuleStore',
        'OPTIONS': {
            'data_dir': COMMON_TEST_DATA_ROOT,
            'default_class': 'xmodule.hidden_module.HiddenDescriptor',
        }
    }
}


DATABASES = {
    'default': {
        'ENGINE': 'django.db.backends.sqlite3',
        'NAME': TEST_ROOT / 'db' / 'mitx.db'
    },

}

CACHES = {
    # This is the cache used for most things.
    # In staging/prod envs, the sessions also live here.
    'default': {
        'BACKEND': 'django.core.cache.backends.locmem.LocMemCache',
        'LOCATION': 'mitx_loc_mem_cache',
        'KEY_FUNCTION': 'util.memcache.safe_key',
    },

    # The general cache is what you get if you use our util.cache. It's used for
    # things like caching the course.xml file for different A/B test groups.
    # We set it to be a DummyCache to force reloading of course.xml in dev.
    # In staging environments, we would grab VERSION from data uploaded by the
    # push process.
    'general': {
        'BACKEND': 'django.core.cache.backends.dummy.DummyCache',
        'KEY_PREFIX': 'general',
        'VERSION': 4,
        'KEY_FUNCTION': 'util.memcache.safe_key',
    },

    'mongo_metadata_inheritance': {
        'BACKEND': 'django.core.cache.backends.locmem.LocMemCache',
        'LOCATION': '/var/tmp/mongo_metadata_inheritance',
        'TIMEOUT': 300,
        'KEY_FUNCTION': 'util.memcache.safe_key',
    }
}

# Dummy secret key for dev
SECRET_KEY = '85920908f28904ed733fe576320db18cabd7b6cd'

################################## OPENID #####################################
MITX_FEATURES['AUTH_USE_OPENID'] = True
MITX_FEATURES['AUTH_USE_OPENID_PROVIDER'] = True

################################## SHIB #######################################
MITX_FEATURES['AUTH_USE_SHIB'] = True
MITX_FEATURES['SHIB_DISABLE_TOS'] = True
MITX_FEATURES['RESTRICT_ENROLL_BY_REG_METHOD'] = True

OPENID_CREATE_USERS = False
OPENID_UPDATE_DETAILS_FROM_SREG = True
OPENID_USE_AS_ADMIN_LOGIN = False
OPENID_PROVIDER_TRUSTED_ROOTS = ['*']

################################# CELERY ######################################

CELERY_ALWAYS_EAGER = True
CELERY_RESULT_BACKEND = 'cache'
BROKER_TRANSPORT = 'memory'

############################ STATIC FILES #############################
DEFAULT_FILE_STORAGE = 'django.core.files.storage.FileSystemStorage'
MEDIA_ROOT = TEST_ROOT / "uploads"
MEDIA_URL = "/static/uploads/"
STATICFILES_DIRS.append(("uploads", MEDIA_ROOT))

new_staticfiles_dirs = []
# Strip out any static files that aren't in the repository root
# so that the tests can run with only the mitx directory checked out
for static_dir in STATICFILES_DIRS:
    # Handle both tuples and non-tuple directory definitions
    try:
        _, data_dir = static_dir
    except ValueError:
        data_dir = static_dir

    if data_dir.startswith(REPO_ROOT):
        new_staticfiles_dirs.append(static_dir)
STATICFILES_DIRS = new_staticfiles_dirs

FILE_UPLOAD_TEMP_DIR = PROJECT_ROOT / "uploads"
FILE_UPLOAD_HANDLERS = (
    'django.core.files.uploadhandler.MemoryFileUploadHandler',
    'django.core.files.uploadhandler.TemporaryFileUploadHandler',
)

################### Make tests faster

#http://slacy.com/blog/2012/04/make-your-tests-faster-in-django-1-4/
PASSWORD_HASHERS = (
    # 'django.contrib.auth.hashers.PBKDF2PasswordHasher',
    # 'django.contrib.auth.hashers.PBKDF2SHA1PasswordHasher',
    # 'django.contrib.auth.hashers.BCryptPasswordHasher',
    'django.contrib.auth.hashers.SHA1PasswordHasher',
    'django.contrib.auth.hashers.MD5PasswordHasher',
    # 'django.contrib.auth.hashers.CryptPasswordHasher',
)

<<<<<<< HEAD
################################# CHAT ######################################
# We'll use a SQLite DB just for the purposes of testing out the
# Django side of things. In non-test environments, this should point
# at a MySQL database that's been set up by the ejabberd provisioner.
DATABASES['jabber'] = {
    'ENGINE': 'django.db.backends.sqlite3',
    'NAME': TEST_ROOT / 'db' / 'jabber.db'
}

INSTALLED_APPS += ('jabber',)
=======
################### Make tests quieter

# OpenID spews messages like this to stderr, we don't need to see them:
#   Generated checkid_setup request to http://testserver/openid/provider/login/ with assocication {HMAC-SHA1}{51d49995}{s/kRmA==}

import openid.oidutil
openid.oidutil.log = lambda message, level=0: None
>>>>>>> 8325e28a
<|MERGE_RESOLUTION|>--- conflicted
+++ resolved
@@ -193,7 +193,6 @@
     # 'django.contrib.auth.hashers.CryptPasswordHasher',
 )
 
-<<<<<<< HEAD
 ################################# CHAT ######################################
 # We'll use a SQLite DB just for the purposes of testing out the
 # Django side of things. In non-test environments, this should point
@@ -204,12 +203,11 @@
 }
 
 INSTALLED_APPS += ('jabber',)
-=======
+
 ################### Make tests quieter
 
 # OpenID spews messages like this to stderr, we don't need to see them:
 #   Generated checkid_setup request to http://testserver/openid/provider/login/ with assocication {HMAC-SHA1}{51d49995}{s/kRmA==}
 
 import openid.oidutil
-openid.oidutil.log = lambda message, level=0: None
->>>>>>> 8325e28a
+openid.oidutil.log = lambda message, level=0: None
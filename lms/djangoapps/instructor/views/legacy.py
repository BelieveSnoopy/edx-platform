--- conflicted
+++ resolved
@@ -64,16 +64,7 @@
 from django.utils.translation import ugettext as _u
 from lms.lib.xblock.runtime import handler_prefix
 
-<<<<<<< HEAD
-from bulk_email.models import CourseEmail
-import datetime
-from hashlib import md5
-from html_to_text import html_to_text
-from bulk_email import tasks
-
-=======
 from microsite_configuration.middleware import MicrositeConfiguration
->>>>>>> 10364887
 
 log = logging.getLogger(__name__)
 

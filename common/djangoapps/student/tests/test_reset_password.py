--- conflicted
+++ resolved
@@ -266,8 +266,6 @@
         self.user = User.objects.get(pk=self.user.pk)
         self.assertTrue(self.user.is_active)
 
-<<<<<<< HEAD
-=======
     def test_password_reset_fail(self):
         """Tests that if we provide mismatched passwords, user is not marked as active."""
         self.assertFalse(self.user.is_active)
@@ -287,7 +285,6 @@
         self.assertEqual(resp.status_code, 200)
         self.assertFalse(User.objects.get(pk=self.user.pk).is_active)
 
->>>>>>> 596a44c3
     @patch('student.views.password_reset_confirm')
     @patch("openedx.core.djangoapps.site_configuration.helpers.get_value", fake_get_value)
     def test_reset_password_good_token_configuration_override(self, reset_confirm):

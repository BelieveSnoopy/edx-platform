--- conflicted
+++ resolved
@@ -45,12 +45,6 @@
         if context:
             child_context = copy(context)
         else:
-<<<<<<< HEAD
-            child_context = {
-                'bookmarked': self.runtime.service(self, 'bookmarks').is_bookmarked(usage_key=self.location),  # pylint: disable=no-member
-                'username': self.runtime.service(self, 'user').get_current_user().opt_attrs['edx-platform.username']
-            }
-=======
             child_context = {}
 
         if 'bookmarked' not in child_context:
@@ -59,7 +53,6 @@
         if 'username' not in child_context:
             user_service = self.runtime.service(self, 'user')
             child_context['username'] = user_service.get_current_user().opt_attrs['edx-platform.username']
->>>>>>> 596a44c3
 
         child_context['child_of_vertical'] = True
 

<%! from django.core.urlresolvers import reverse %>

<div class="wrapper-header wrapper">
  <header class="primary" role="banner">

    <div class="wrapper wrapper-left ">
      <h1 class="branding"><a href="/">edX Studio</a></h1>
      
      % if context_course:
      <% ctx_loc = context_course.location %>
      <div class="info-course">
        <h2 class="sr">Current Course:</h2>
        <a href="${reverse('course_index', kwargs=dict(org=ctx_loc.org, course=ctx_loc.course, name=ctx_loc.name))}">
        <span class="course-number">PH207x:</span>
        <span class="course-title">${context_course.display_name}</span>
        </a>
      </div>
      
      <nav class="nav-course primary nav-dropdown" role="navigation">
        <h2 class="sr">PH207x's Navigation:</h2>

        <ol>
          <li class="nav-item nav-course-courseware">
            <h3 class="title"><span class="label-prefix">Course </span>Content <i class="ss-icon ss-symbolicons-block icon-expand">&#x25BE;</i></h3>
            
            <div class="wrapper wrapper-nav-sub">
              <div class="nav-sub">
                <ul>
                  <li class="nav-item"><a href="${reverse('course_index', kwargs=dict(org=ctx_loc.org, course=ctx_loc.course, name=ctx_loc.name))}">Outline</a></li>
                  <li class="nav-item"><a href="${reverse('course_info', kwargs=dict(org=ctx_loc.org, course=ctx_loc.course, name=ctx_loc.name))}">Updates</a></li>
                  <li class="nav-item"><a href="${reverse('edit_tabs', kwargs=dict(org=ctx_loc.org, course=ctx_loc.course, coursename=ctx_loc.name))}">Pages/Tabs</a></li>
                  <li class="nav-item"><a href="${reverse('asset_index', kwargs=dict(org=ctx_loc.org, course=ctx_loc.course, name=ctx_loc.name))}">Files &amp; Uploads</a></li>
                </ul>
              </div>
            </div>            
          </li>

          <li class="nav-item nav-course-settings">
            <h3 class="title"><span class="label-prefix">Course </span>Settings <i class="ss-icon ss-symbolicons-block icon-expand">&#x25BE;</i></h3>
            
<<<<<<< HEAD
            <div class="wrapper wrapper-nav-sub">
              <div class="nav-sub">
                <ul>
                  <li class="nav-item"><a href="${reverse('asset_index', kwargs=dict(org=ctx_loc.org, course=ctx_loc.course, name=ctx_loc.name))}">Schedule &amp; Details</a></li>
                  <li class="nav-item"><a href="${reverse('asset_index', kwargs=dict(org=ctx_loc.org, course=ctx_loc.course, name=ctx_loc.name))}">Grading</a></li>
                  <li class="nav-item"><a href="${reverse('manage_users', kwargs=dict(location=ctx_loc))}">Course Team</a></li>
                  <li class="nav-item"><a href="${reverse('asset_index', kwargs=dict(org=ctx_loc.org, course=ctx_loc.course, name=ctx_loc.name))}">Advanced Settings</a></li>
                </ul>
              </div>
            </div>            
=======
            <div class="nav-sub">
              <ul>
                <li class="nav-item"><a href="${reverse('contentstore.views.get_course_settings', kwargs=dict(org=ctx_loc.org, course=ctx_loc.course, name=ctx_loc.name))}">Schedule &amp; Details</a></li>
                <li class="nav-item"><a href="${reverse('contentstore.views.get_course_settings', kwargs={'org' : ctx_loc.org, 'course' : ctx_loc.course, 'name': ctx_loc.name})}">Grading</a></li>
                <li class="nav-item"><a href="${reverse('manage_users', kwargs=dict(location=ctx_loc))}">Course Team</a></li>
                <li class="nav-item"><a href="${reverse('course_settings', kwargs={'org' : ctx_loc.org, 'course' : ctx_loc.course, 'name': ctx_loc.name})}">Advanced Settings</a></li>
              </ul>
            </div>
>>>>>>> 31d541e5
          </li>

          <li class="nav-item nav-course-tools">
            <h3 class="title">Tools <i class="ss-icon ss-symbolicons-block icon-expand">&#x25BE;</i></h3>
            
            <div class="wrapper wrapper-nav-sub">
              <div class="nav-sub">
                <ul>
                  <li class="nav-item"><a href="${reverse('import_course', kwargs=dict(org=ctx_loc.org, course=ctx_loc.course, name=ctx_loc.name))}">Import</a></li>
                  <li class="nav-item"><a href="${reverse('export_course', kwargs=dict(org=ctx_loc.org, course=ctx_loc.course, name=ctx_loc.name))}">Export</a></li>
                </ul>
              </div>
            </div>
          </li>
        </ol>
      </nav>
      % endif
    </div>
    
    <div class="wrapper wrapper-right">
      % if user.is_authenticated():    
      <nav class="nav-account nav-is-signedin nav-dropdown">
        <h2 class="sr">Currently logged in as:</h2>
        <ol>
          <li class="nav-item nav-account-username">
            <a href="#" class="title">
              <span class="account-username">
                <i class="ss-icon ss-symbolicons-standard">&#x1F464;</i> 
                ${ user.username }
              </span>
              <i class="ss-icon ss-symbolicons-block icon-expand">&#x25BE;</i>
            </a>

            <div class="wrapper wrapper-nav-sub">
              <div class="nav-sub">
                <ul>
                  <li class="nav-item"><a href="#">My Courses</a></li>
                  <li class="nav-item"><a href="#">Help</a></li>
                  <li class="nav-item"><a class="action action-logout" href="${reverse('logout')}">Logout</a></li>
                </ul>
              </div>
            </div>
          </li>
        </ol>
      </nav>
      % else:
      <nav class="nav-not-signedin">
        <h2 class="sr">You're not currently signed in</h2>
        <ol>
          <li class="nav-item nav-not-signedin-hiw">
            <a href="#">How Studio Works</a>
          </li>
          <li class="nav-item nav-not-signedin-help">
            <a href="#">Studio Help</a>
          </li>
          <li class="nav-item nav-not-signedin-signup">
            <a class="action action-signup" href="${reverse('signup')}">Sign Up</a>
          </li>
          <li class="nav-item nav-not-signedin-signin">
            <a class="action action-signin" href="${reverse('login')}">Sign In</a>
          </li>
        </ol>
      </nav>
      % endif      
    </div>
  </header>
</div><|MERGE_RESOLUTION|>--- conflicted
+++ resolved
@@ -38,27 +38,16 @@
           <li class="nav-item nav-course-settings">
             <h3 class="title"><span class="label-prefix">Course </span>Settings <i class="ss-icon ss-symbolicons-block icon-expand">&#x25BE;</i></h3>
             
-<<<<<<< HEAD
             <div class="wrapper wrapper-nav-sub">
               <div class="nav-sub">
                 <ul>
-                  <li class="nav-item"><a href="${reverse('asset_index', kwargs=dict(org=ctx_loc.org, course=ctx_loc.course, name=ctx_loc.name))}">Schedule &amp; Details</a></li>
-                  <li class="nav-item"><a href="${reverse('asset_index', kwargs=dict(org=ctx_loc.org, course=ctx_loc.course, name=ctx_loc.name))}">Grading</a></li>
+                  <li class="nav-item"><a href="${reverse('contentstore.views.get_course_settings', kwargs=dict(org=ctx_loc.org, course=ctx_loc.course, name=ctx_loc.name))}">Schedule &amp; Details</a></li>
+                  <li class="nav-item"><a href="${reverse('contentstore.views.get_course_settings', kwargs={'org' : ctx_loc.org, 'course' : ctx_loc.course, 'name': ctx_loc.name})}">Grading</a></li>
                   <li class="nav-item"><a href="${reverse('manage_users', kwargs=dict(location=ctx_loc))}">Course Team</a></li>
-                  <li class="nav-item"><a href="${reverse('asset_index', kwargs=dict(org=ctx_loc.org, course=ctx_loc.course, name=ctx_loc.name))}">Advanced Settings</a></li>
+                  <li class="nav-item"><a href="${reverse('course_settings', kwargs={'org' : ctx_loc.org, 'course' : ctx_loc.course, 'name': ctx_loc.name})}">Advanced Settings</a></li>
                 </ul>
               </div>
             </div>            
-=======
-            <div class="nav-sub">
-              <ul>
-                <li class="nav-item"><a href="${reverse('contentstore.views.get_course_settings', kwargs=dict(org=ctx_loc.org, course=ctx_loc.course, name=ctx_loc.name))}">Schedule &amp; Details</a></li>
-                <li class="nav-item"><a href="${reverse('contentstore.views.get_course_settings', kwargs={'org' : ctx_loc.org, 'course' : ctx_loc.course, 'name': ctx_loc.name})}">Grading</a></li>
-                <li class="nav-item"><a href="${reverse('manage_users', kwargs=dict(location=ctx_loc))}">Course Team</a></li>
-                <li class="nav-item"><a href="${reverse('course_settings', kwargs={'org' : ctx_loc.org, 'course' : ctx_loc.course, 'name': ctx_loc.name})}">Advanced Settings</a></li>
-              </ul>
-            </div>
->>>>>>> 31d541e5
           </li>
 
           <li class="nav-item nav-course-tools">

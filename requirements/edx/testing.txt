#
# This file is autogenerated by pip-compile
# To update, run:
#
#    make upgrade
#
-e git+https://github.com/edx/acid-block.git@758855a67d2f12bd74db4d5e7a0862d6e65f079c#egg=acid-xblock  # via -r requirements/edx/base.txt
-e common/lib/capa  # via -r requirements/edx/base.txt, xmodule
-e git+https://github.com/edx/codejail.git@3.1.3#egg=codejail==3.1.3  # via -r requirements/edx/base.txt
-e git+https://github.com/edx/django-wiki.git@1.0.0#egg=django-wiki  # via -r requirements/edx/base.txt
-e git+https://github.com/edx/DoneXBlock.git@2.0.3#egg=done-xblock  # via -r requirements/edx/base.txt
-e git+https://github.com/jazkarta/edx-jsme.git@690dbf75441fa91c7c4899df0b83d77f7deb5458#egg=edx-jsme  # via -r requirements/edx/base.txt
-e git+https://github.com/openedx/olxcleaner.git@07b6e7ea0e79348c5009f61bb0c4b7df3c3d2d7a#egg=olxcleaner  # via -r requirements/edx/base.txt
-e .  # via -r requirements/edx/base.txt
-e git+https://github.com/technige/py2neo.git@py2neo-3.1.2#egg=py2neo==3.1.2  # via -r requirements/edx/base.txt
-e git+https://github.com/edx/RateXBlock.git@2.0.1#egg=rate-xblock  # via -r requirements/edx/base.txt
-e common/lib/safe_lxml  # via -r requirements/edx/base.txt
-e common/lib/sandbox-packages  # via -r requirements/edx/base.txt
-e common/lib/symmath  # via -r requirements/edx/base.txt
-e openedx/core/lib/xblock_builtin/xblock_discussion  # via -r requirements/edx/base.txt
-e git+https://github.com/edx-solutions/xblock-google-drive.git@2d176468e33c0713c911b563f8f65f7cf232f5b6#egg=xblock-google-drive  # via -r requirements/edx/base.txt
-e common/lib/xmodule  # via -r requirements/edx/base.txt
amqp==2.6.1               # via -r requirements/edx/base.txt, kombu
analytics-python==1.2.9   # via -r requirements/edx/base.txt
aniso8601==9.0.1          # via -r requirements/edx/base.txt, edx-tincan-py35, tincan
apipkg==1.5               # via execnet
appdirs==1.4.4            # via -r requirements/edx/base.txt, fs, virtualenv
astroid==2.5.3            # via pylint, pylint-celery
attrs==20.3.0             # via -r requirements/edx/base.txt, edx-ace, pytest
babel==2.9.0              # via -r requirements/edx/base.txt, enmerkar, enmerkar-underscore
beautifulsoup4==4.9.3     # via -r requirements/edx/base.txt, -r requirements/edx/testing.in, pynliner
billiard==3.6.4.0         # via -r requirements/edx/base.txt, celery
bleach==3.3.0             # via -r requirements/edx/base.txt, django-wiki, edx-enterprise, lti-consumer-xblock, ora2, xblock-drag-and-drop-v2, xblock-poll
bok-choy==1.1.1           # via -r requirements/edx/testing.in
boto3==1.4.8              # via -r requirements/edx/base.txt, django-ses, fs-s3fs, ora2
boto==2.39.0              # via -r requirements/edx/base.txt, edxval
botocore==1.8.17          # via -r requirements/edx/base.txt, boto3, s3transfer
bridgekeeper==0.9         # via -r requirements/edx/base.txt
celery==4.4.7             # via -c requirements/edx/../constraints.txt, -r requirements/edx/base.txt, django-celery-results, django-user-tasks, edx-celeryutils, edx-enterprise, event-tracking
certifi==2020.12.5        # via -r requirements/edx/base.txt, elasticsearch, requests
cffi==1.14.5              # via -r requirements/edx/base.txt, cryptography
chardet==4.0.0            # via -r requirements/edx/base.txt, pysrt, requests
chem==1.2.0               # via -r requirements/edx/base.txt
click-log==0.3.2          # via edx-lint
click==7.1.2              # via -r requirements/edx/base.txt, click-log, code-annotations, edx-lint, nltk, user-util
code-annotations==1.1.1   # via -r requirements/edx/base.txt, -r requirements/edx/testing.in, edx-enterprise, edx-lint, edx-toggles
contextlib2==0.6.0.post1  # via -r requirements/edx/base.txt
coreapi==2.3.3            # via -r requirements/edx/base.txt, drf-yasg
coreschema==0.0.4         # via -r requirements/edx/base.txt, coreapi, drf-yasg
coverage==5.5             # via -r requirements/edx/coverage.txt, pytest-cov
git+https://github.com/nedbat/coverage_pytest_plugin.git@29de030251471e200ff255eb9e549218cd60e872#egg=coverage_pytest_plugin==0.0  # via -r requirements/edx/testing.in
crowdsourcehinter-xblock==0.6  # via -r requirements/edx/base.txt
cryptography==3.2.1       # via -c requirements/edx/../constraints.txt, -r requirements/edx/base.txt, django-fernet-fields, edx-enterprise, pyjwt, social-auth-core
cssselect==1.1.0          # via -r requirements/edx/testing.in, pyquery
cssutils==2.2.0           # via -r requirements/edx/base.txt, pynliner
ddt==1.4.2                # via -r requirements/edx/base.txt, -r requirements/edx/testing.in, xblock-drag-and-drop-v2, xblock-poll
decorator==5.0.7          # via -r requirements/edx/base.txt, pycontracts
defusedxml==0.7.1         # via -r requirements/edx/base.txt, djangorestframework-xml, ora2, python3-openid, python3-saml, safe-lxml, social-auth-core
diff-cover==4.0.0         # via -c requirements/edx/../constraints.txt, -r requirements/edx/coverage.txt
distlib==0.3.1            # via virtualenv
django-appconf==1.0.4     # via -r requirements/edx/base.txt, django-statici18n
django-cache-memoize==0.1.8  # via -r requirements/edx/base.txt, edx-enterprise
django-celery-results==2.0.1  # via -r requirements/edx/base.txt
django-classy-tags==2.0.0  # via -r requirements/edx/base.txt, django-sekizai
django-config-models==2.1.1  # via -r requirements/edx/base.txt, edx-enterprise, edx-event-routing-backends
django-cookies-samesite==0.9.0  # via -r requirements/edx/base.txt
django-cors-headers==2.5.3  # via -c requirements/edx/../constraints.txt, -r requirements/edx/base.txt
django-countries==5.5     # via -c requirements/edx/../constraints.txt, -r requirements/edx/base.txt, edx-enterprise
django-crum==0.7.9        # via -r requirements/edx/base.txt, edx-django-utils, edx-enterprise, edx-proctoring, edx-rbac, edx-toggles, super-csv
django-fernet-fields==0.6  # via -r requirements/edx/base.txt, edx-enterprise, edx-event-routing-backends, edxval
django-filter==2.4.0      # via -r requirements/edx/base.txt, edx-enterprise, lti-consumer-xblock
django-ipware==3.0.2      # via -r requirements/edx/base.txt, edx-enterprise, edx-proctoring
django-js-asset==1.2.2    # via -r requirements/edx/base.txt, django-mptt
django-method-override==1.0.4  # via -r requirements/edx/base.txt
django-model-utils==4.1.1  # via -r requirements/edx/base.txt, django-user-tasks, edx-bulk-grades, edx-celeryutils, edx-completion, edx-enterprise, edx-milestones, edx-organizations, edx-proctoring, edx-rbac, edx-submissions, edx-when, edxval, ora2, super-csv
django-mptt==0.12.0       # via -r requirements/edx/base.txt, django-wiki
django-multi-email-field==0.6.2  # via -r requirements/edx/base.txt, edx-enterprise
django-mysql==3.11.1      # via -r requirements/edx/base.txt
django-oauth-toolkit==1.3.2  # via -c requirements/edx/../constraints.txt, -r requirements/edx/base.txt
django-object-actions==3.0.2  # via -r requirements/edx/base.txt, edx-enterprise
django-pipeline==2.0.6    # via -r requirements/edx/base.txt
django-pyfs==3.0          # via -r requirements/edx/base.txt
git+https://github.com/edx/django-ratelimit-backend.git@v2.0.1a5#egg=django-ratelimit-backend==2.0.1a5  # via -r requirements/edx/base.txt
django-ratelimit==3.0.1   # via -r requirements/edx/base.txt
django-require==1.0.11    # via -r requirements/edx/base.txt
django-sekizai==2.0.0     # via -r requirements/edx/base.txt, django-wiki
django-ses==2.0.0         # via -r requirements/edx/base.txt
django-simple-history==2.12.0  # via -r requirements/edx/base.txt, edx-enterprise, edx-organizations, ora2
django-splash==1.0.0      # via -r requirements/edx/base.txt
django-statici18n==2.0.1  # via -r requirements/edx/base.txt
django-storages==1.8      # via -c requirements/edx/../constraints.txt, -r requirements/edx/base.txt, edxval
django-user-tasks==1.3.2  # via -r requirements/edx/base.txt
django-waffle==2.1.0      # via -r requirements/edx/base.txt, edx-django-utils, edx-drf-extensions, edx-enterprise, edx-proctoring, edx-toggles
django-webpack-loader==0.7.0  # via -r requirements/edx/base.txt, edx-proctoring
djangorestframework-xml==2.0.0  # via -r requirements/edx/base.txt, edx-enterprise
djangorestframework==3.12.4  # via -r requirements/edx/base.txt, django-config-models, django-user-tasks, drf-jwt, drf-yasg, edx-api-doc-tools, edx-completion, edx-drf-extensions, edx-enterprise, edx-organizations, edx-proctoring, edx-submissions, ora2, rest-condition, super-csv
docopt==0.6.2             # via -r requirements/edx/base.txt, xmodule
docutils==0.16            # via -c https://raw.githubusercontent.com/edx/edx-lint/master/edx_lint/files/common_constraints.txt, -r requirements/edx/base.txt, botocore
drf-jwt==1.19.0           # via -r requirements/edx/base.txt, edx-drf-extensions
drf-yasg==1.20.0          # via -r requirements/edx/base.txt, edx-api-doc-tools
edx-ace==1.1.0            # via -r requirements/edx/base.txt
edx-analytics-data-api-client==0.17.0  # via -r requirements/edx/base.txt
edx-api-doc-tools==1.4.0  # via -r requirements/edx/base.txt
edx-bulk-grades==0.8.9    # via -r requirements/edx/base.txt, staff-graded-xblock
edx-ccx-keys==1.2.0       # via -r requirements/edx/base.txt
edx-celeryutils==1.0.0    # via -r requirements/edx/base.txt, super-csv
edx-completion==4.0.3     # via -r requirements/edx/base.txt
edx-django-release-util==1.0.0  # via -r requirements/edx/base.txt
edx-django-sites-extensions==3.0.0  # via -r requirements/edx/base.txt
edx-django-utils==3.16.0  # via -r requirements/edx/base.txt, django-config-models, edx-drf-extensions, edx-enterprise, edx-rest-api-client, edx-toggles, edx-when, ora2, super-csv
edx-drf-extensions==6.5.0  # via -r requirements/edx/base.txt, edx-completion, edx-enterprise, edx-organizations, edx-proctoring, edx-rbac, edx-when, edxval
edx-enterprise==3.22.4    # via -c requirements/edx/../constraints.txt, -r requirements/edx/base.txt
edx-event-routing-backends==4.0.1  # via -r requirements/edx/base.txt
edx-i18n-tools==0.5.3     # via -r requirements/edx/base.txt, -r requirements/edx/testing.in, ora2
edx-lint==5.0.0           # via -r requirements/edx/testing.in
edx-milestones==0.3.1     # via -r requirements/edx/base.txt
edx-opaque-keys[django]==2.2.0  # via -r requirements/edx/base.txt, edx-bulk-grades, edx-ccx-keys, edx-completion, edx-drf-extensions, edx-enterprise, edx-milestones, edx-organizations, edx-proctoring, edx-user-state-client, edx-when, lti-consumer-xblock, xmodule
edx-organizations==6.9.0  # via -r requirements/edx/base.txt
edx-proctoring-proctortrack==1.0.5  # via -r requirements/edx/base.txt
edx-proctoring==3.8.5     # via -r requirements/edx/base.txt, edx-proctoring-proctortrack
edx-rbac==1.4.2           # via -r requirements/edx/base.txt, edx-enterprise
edx-rest-api-client==5.3.0  # via -r requirements/edx/base.txt, edx-enterprise, edx-proctoring
edx-search==3.0.0         # via -r requirements/edx/base.txt
edx-sga==0.16.0           # via -r requirements/edx/base.txt
edx-submissions==3.2.4    # via -r requirements/edx/base.txt, ora2
edx-tincan-py35==1.0.0    # via -r requirements/edx/base.txt, edx-enterprise
edx-toggles==4.1.0        # via -r requirements/edx/base.txt, edx-completion, edx-event-routing-backends, edxval, ora2
edx-user-state-client==1.3.0  # via -r requirements/edx/base.txt
edx-when==2.0.0           # via -r requirements/edx/base.txt, edx-proctoring
edxval==2.0.3             # via -r requirements/edx/base.txt
elasticsearch==7.12.0     # via -r requirements/edx/base.txt, edx-search
enmerkar-underscore==2.0.0  # via -r requirements/edx/base.txt
enmerkar==0.7.1           # via -r requirements/edx/base.txt, enmerkar-underscore
event-tracking==1.0.4     # via -r requirements/edx/base.txt, edx-event-routing-backends, edx-proctoring, edx-search
execnet==1.8.0            # via pytest-xdist
<<<<<<< HEAD
factory-boy==3.2.0        # via -c requirements/edx/../constraints.txt, -r requirements/edx/testing.in
faker==8.0.0              # via factory-boy
=======
factory-boy==2.8.1        # via -c requirements/edx/../constraints.txt, -r requirements/edx/testing.in
faker==8.1.0              # via factory-boy
>>>>>>> 66c2da1a
filelock==3.0.12          # via tox, virtualenv
freezegun==0.3.12         # via -c requirements/edx/../constraints.txt, -r requirements/edx/testing.in
fs-s3fs==0.1.8            # via -r requirements/edx/base.txt, django-pyfs
fs==2.0.18                # via -r requirements/edx/base.txt, django-pyfs, fs-s3fs, xblock
future==0.18.2            # via -r requirements/edx/base.txt, django-ses, edx-celeryutils, edx-enterprise, pycontracts, pyjwkest
geoip2==3.0.0             # via -c requirements/edx/../constraints.txt, -r requirements/edx/base.txt
gitdb==4.0.7              # via gitpython
gitpython==3.1.14         # via transifex-client
glob2==0.7                # via -r requirements/edx/base.txt
gunicorn==20.1.0          # via -r requirements/edx/base.txt
help-tokens==2.0.0        # via -r requirements/edx/base.txt
html5lib==1.1             # via -r requirements/edx/base.txt, ora2
httpretty==0.9.7          # via -c requirements/edx/../constraints.txt, -r requirements/edx/testing.in
icalendar==4.0.7          # via -r requirements/edx/base.txt
idna==2.10                # via -r requirements/edx/base.txt, requests
importlib-metadata==3.10.1  # via -r requirements/edx/coverage.txt, inflect, pytest-randomly
inflect==3.0.2            # via -c requirements/edx/../constraints.txt, -r requirements/edx/coverage.txt, jinja2-pluralize
inflection==0.5.1         # via -r requirements/edx/base.txt, drf-yasg
iniconfig==1.1.1          # via pytest
ipaddress==1.0.23         # via -r requirements/edx/base.txt
isodate==0.6.0            # via -r requirements/edx/base.txt, edx-event-routing-backends, python3-saml
isort==4.3.21             # via -c requirements/edx/../constraints.txt, -r requirements/edx/testing.in, pylint
itypes==1.2.0             # via -r requirements/edx/base.txt, coreapi
jinja2-pluralize==0.3.0   # via -r requirements/edx/coverage.txt, diff-cover
jinja2==2.11.3            # via -r requirements/edx/base.txt, -r requirements/edx/coverage.txt, code-annotations, coreschema, diff-cover, jinja2-pluralize
jmespath==0.10.0          # via -r requirements/edx/base.txt, boto3, botocore
joblib==0.14.1            # via -c requirements/edx/../constraints.txt, -r requirements/edx/base.txt, nltk
jsondiff==1.2.0           # via -r requirements/edx/base.txt, edx-enterprise
jsonfield2==3.0.3         # via -c requirements/edx/../constraints.txt, -r requirements/edx/base.txt, edx-celeryutils, edx-enterprise, edx-event-routing-backends, edx-proctoring, edx-submissions, lti-consumer-xblock, ora2
kombu==4.6.11             # via -r requirements/edx/base.txt, celery
laboratory==1.0.2         # via -r requirements/edx/base.txt
lazy-object-proxy==1.6.0  # via astroid
lazy==1.4                 # via -r requirements/edx/base.txt, acid-xblock, bok-choy, lti-consumer-xblock, ora2
libsass==0.10.0           # via -r requirements/edx/base.txt, ora2
loremipsum==1.0.5         # via -r requirements/edx/base.txt, ora2
lti-consumer-xblock==2.7.4  # via -r requirements/edx/base.txt
lxml==4.5.0               # via -c requirements/edx/../constraints.txt, -r requirements/edx/base.txt, capa, edxval, lti-consumer-xblock, olxcleaner, ora2, pyquery, safe-lxml, xblock, xmlsec
mailsnake==1.6.4          # via -r requirements/edx/base.txt
mako==1.1.4               # via -r requirements/edx/base.txt, acid-xblock, lti-consumer-xblock, xblock-google-drive, xblock-utils
markdown==3.3.4           # via -r requirements/edx/base.txt, django-wiki, staff-graded-xblock, xblock-poll
markey==0.8               # via -r requirements/edx/base.txt, enmerkar-underscore
markupsafe==1.1.1         # via -r requirements/edx/base.txt, -r requirements/edx/coverage.txt, chem, jinja2, mako, xblock
maxminddb==1.5.4          # via -c requirements/edx/../constraints.txt, -r requirements/edx/base.txt, geoip2
mccabe==0.6.1             # via pylint
mock==4.0.3               # via -r requirements/edx/base.txt, xblock-drag-and-drop-v2, xblock-poll
git+https://github.com/edx/MongoDBProxy.git@d92bafe9888d2940f647a7b2b2383b29c752f35a#egg=MongoDBProxy==0.1.0+edx.2  # via -r requirements/edx/base.txt
mongoengine==0.23.0       # via -r requirements/edx/base.txt
more-itertools==8.7.0     # via -r requirements/edx/coverage.txt, zipp
mpmath==1.2.1             # via -r requirements/edx/base.txt, sympy
mysqlclient==2.0.3        # via -r requirements/edx/base.txt
newrelic==6.2.0.156       # via -r requirements/edx/base.txt, edx-django-utils
nltk==3.6.1               # via -r requirements/edx/base.txt, chem
nodeenv==1.6.0            # via -r requirements/edx/base.txt
numpy==1.20.2             # via -r requirements/edx/base.txt, chem, openedx-calc, scipy
oauthlib==3.0.1           # via -c requirements/edx/../constraints.txt, -r requirements/edx/base.txt, django-oauth-toolkit, lti-consumer-xblock, requests-oauthlib, social-auth-core
openedx-calc==2.0.1       # via -r requirements/edx/base.txt
ora2==3.4.1               # via -r requirements/edx/base.txt
packaging==20.9           # via -r requirements/edx/base.txt, bleach, drf-yasg, pytest, tox
path.py==12.5.0           # via -r requirements/edx/base.txt, edx-enterprise, edx-i18n-tools, ora2, staff-graded-xblock, xmodule
path==13.1.0              # via -c requirements/edx/../constraints.txt, -r requirements/edx/base.txt, path.py
paver==1.3.4              # via -r requirements/edx/base.txt
pbr==5.5.1                # via -r requirements/edx/base.txt, stevedore
piexif==1.1.3             # via -r requirements/edx/base.txt
pillow==8.2.0             # via -r requirements/edx/base.txt, edx-enterprise, edx-organizations
pluggy==0.13.1            # via -r requirements/edx/coverage.txt, diff-cover, pytest, tox
polib==1.1.1              # via -r requirements/edx/base.txt, -r requirements/edx/testing.in, edx-i18n-tools
psutil==5.8.0             # via -r requirements/edx/base.txt, edx-django-utils, pytest-xdist
py==1.10.0                # via pytest, pytest-forked, tox
pycodestyle==2.7.0        # via -r requirements/edx/testing.in
pycontracts==1.8.12       # via -r requirements/edx/base.txt, edx-user-state-client
pycountry==20.7.3         # via -r requirements/edx/base.txt
pycparser==2.20           # via -r requirements/edx/base.txt, cffi
pycryptodomex==3.10.1     # via -r requirements/edx/base.txt, edx-proctoring, lti-consumer-xblock, pyjwkest
pygments==2.8.1           # via -r requirements/edx/base.txt, -r requirements/edx/coverage.txt, diff-cover
pyjwkest==1.4.2           # via -r requirements/edx/base.txt, edx-drf-extensions, lti-consumer-xblock
pyjwt[crypto]==1.7.1      # via -r requirements/edx/base.txt, drf-jwt, edx-rest-api-client, social-auth-core
pylatexenc==2.10          # via -r requirements/edx/base.txt, olxcleaner
pylint-celery==0.3        # via edx-lint
pylint-django==2.4.3      # via edx-lint
pylint-plugin-utils==0.6  # via pylint-celery, pylint-django
pylint==2.7.4             # via edx-lint, pylint-celery, pylint-django, pylint-plugin-utils
pymongo==3.10.1           # via -c requirements/edx/../constraints.txt, -r requirements/edx/base.txt, edx-opaque-keys, event-tracking, mongodbproxy, mongoengine
pynliner==0.8.0           # via -r requirements/edx/base.txt
pyparsing==2.4.7          # via -r requirements/edx/base.txt, chem, openedx-calc, packaging, pycontracts
pyquery==1.4.3            # via -r requirements/edx/testing.in
pysrt==1.1.2              # via -r requirements/edx/base.txt, edxval
pytest-attrib==0.1.3      # via -r requirements/edx/testing.in
pytest-cov==2.11.1        # via -r requirements/edx/testing.in
pytest-django==4.2.0      # via -r requirements/edx/testing.in
pytest-forked==1.3.0      # via pytest-xdist
pytest-json-report==1.2.4  # via -r requirements/edx/testing.in
pytest-metadata==1.8.0    # via -r requirements/edx/testing.in, pytest-json-report
pytest-randomly==3.7.0    # via -r requirements/edx/testing.in
pytest-xdist[psutil]==2.2.1  # via -r requirements/edx/testing.in
pytest==6.2.3             # via -r requirements/edx/testing.in, pytest-attrib, pytest-cov, pytest-django, pytest-forked, pytest-json-report, pytest-metadata, pytest-randomly, pytest-xdist
python-dateutil==2.4.0    # via -c requirements/edx/../constraints.txt, -r requirements/edx/base.txt, analytics-python, botocore, edx-ace, edx-drf-extensions, edx-enterprise, edx-event-routing-backends, edx-proctoring, faker, freezegun, icalendar, olxcleaner, ora2, xblock
python-levenshtein==0.12.2  # via -r requirements/edx/base.txt
python-memcached==1.59    # via -r requirements/edx/base.txt
python-slugify==4.0.1     # via -r requirements/edx/base.txt, code-annotations, transifex-client
python-swiftclient==3.11.1  # via -r requirements/edx/base.txt, ora2
python3-openid==3.2.0 ; python_version >= "3"  # via -r requirements/edx/base.txt, social-auth-core
python3-saml==1.9.0       # via -c requirements/edx/../constraints.txt, -r requirements/edx/base.txt
pytz==2021.1              # via -r requirements/edx/base.txt, babel, capa, celery, django, django-ses, edx-completion, edx-enterprise, edx-event-routing-backends, edx-proctoring, edx-submissions, edx-tincan-py35, event-tracking, fs, icalendar, olxcleaner, ora2, tincan, xblock
pyuca==1.2                # via -r requirements/edx/base.txt
pyyaml==5.4.1             # via -r requirements/edx/base.txt, code-annotations, edx-django-release-util, edx-i18n-tools, xblock
random2==1.0.1            # via -r requirements/edx/base.txt
recommender-xblock==1.4.9  # via -r requirements/edx/base.txt
redis==3.5.3              # via -r requirements/edx/base.txt
regex==2021.4.4           # via -r requirements/edx/base.txt, nltk
requests-oauthlib==1.3.0  # via -r requirements/edx/base.txt, social-auth-core
requests==2.25.1          # via -r requirements/edx/base.txt, analytics-python, coreapi, django-oauth-toolkit, edx-analytics-data-api-client, edx-bulk-grades, edx-drf-extensions, edx-enterprise, edx-event-routing-backends, edx-rest-api-client, geoip2, mailsnake, pyjwkest, python-swiftclient, requests-oauthlib, sailthru-client, slumber, social-auth-core, tableauserverclient, transifex-client
rest-condition==1.0.3     # via -r requirements/edx/base.txt, edx-drf-extensions
ruamel.yaml.clib==0.2.2   # via -r requirements/edx/base.txt, ruamel.yaml
ruamel.yaml==0.17.4       # via -r requirements/edx/base.txt, drf-yasg
rules==2.2                # via -r requirements/edx/base.txt, edx-enterprise, edx-proctoring
s3transfer==0.1.13        # via -r requirements/edx/base.txt, boto3
sailthru-client==2.2.3    # via -r requirements/edx/base.txt, edx-ace
scipy==1.6.2              # via -r requirements/edx/base.txt, chem, openedx-calc
selenium==3.141.0         # via -r requirements/edx/testing.in, bok-choy
semantic-version==2.8.5   # via -r requirements/edx/base.txt, edx-drf-extensions
shapely==1.7.1            # via -r requirements/edx/base.txt
simplejson==3.17.2        # via -r requirements/edx/base.txt, sailthru-client, super-csv, xblock-utils
singledispatch==3.6.1     # via -r requirements/edx/testing.in
six==1.15.0               # via -r requirements/edx/base.txt, analytics-python, bleach, bok-choy, chem, codejail, crowdsourcehinter-xblock, cryptography, django-countries, django-simple-history, edx-ace, edx-bulk-grades, edx-ccx-keys, edx-django-release-util, edx-drf-extensions, edx-enterprise, edx-i18n-tools, edx-lint, edx-milestones, edx-rbac, event-tracking, freezegun, fs, fs-s3fs, html5lib, httpretty, isodate, libsass, paver, pycontracts, pyjwkest, python-dateutil, python-memcached, python-swiftclient, singledispatch, social-auth-app-django, social-auth-core, stevedore, tox, transifex-client, virtualenv, xblock
slumber==0.7.1            # via -r requirements/edx/base.txt, edx-bulk-grades, edx-enterprise, edx-rest-api-client
smmap==4.0.0              # via gitdb
social-auth-app-django==4.0.0  # via -r requirements/edx/base.txt
social-auth-core==4.0.2   # via -c https://raw.githubusercontent.com/edx/edx-lint/master/edx_lint/files/common_constraints.txt, -r requirements/edx/base.txt, social-auth-app-django
sorl-thumbnail==12.7.0    # via -r requirements/edx/base.txt, django-wiki
sortedcontainers==2.3.0   # via -r requirements/edx/base.txt
soupsieve==2.2.1          # via -r requirements/edx/base.txt, beautifulsoup4
sqlparse==0.4.1           # via -r requirements/edx/base.txt, django
staff-graded-xblock==1.5  # via -r requirements/edx/base.txt
stevedore==1.32.0         # via -c requirements/edx/../constraints.txt, -r requirements/edx/base.txt, code-annotations, edx-ace, edx-django-utils, edx-enterprise, edx-opaque-keys
super-csv==2.0.1          # via -r requirements/edx/base.txt, edx-bulk-grades
sympy==1.6.2              # via -c requirements/edx/../constraints.txt, -r requirements/edx/base.txt, symmath
tableauserverclient==0.15.0  # via -r requirements/edx/base.txt, edx-enterprise
testfixtures==6.17.1      # via -r requirements/edx/base.txt, -r requirements/edx/testing.in, edx-enterprise
text-unidecode==1.3       # via -r requirements/edx/base.txt, faker, python-slugify
tincan==1.0.0             # via -r requirements/edx/base.txt, edx-event-routing-backends
toml==0.10.2              # via pylint, pytest, tox
tox-battery==0.6.1        # via -r requirements/edx/testing.in
tox==3.23.0               # via -r requirements/edx/testing.in, tox-battery
tqdm==4.60.0              # via -r requirements/edx/base.txt, nltk
transifex-client==0.14.2  # via -r requirements/edx/testing.in
ua-parser==0.10.0         # via -r requirements/edx/base.txt, django-cookies-samesite
unicodecsv==0.14.1        # via -r requirements/edx/base.txt, edx-enterprise
unidiff==0.6.0            # via -r requirements/edx/testing.in, coverage-pytest-plugin
uritemplate==3.0.1        # via -r requirements/edx/base.txt, coreapi, drf-yasg
urllib3==1.26.4           # via -r requirements/edx/base.txt, elasticsearch, geoip2, requests, selenium, transifex-client
user-util==1.0.0          # via -r requirements/edx/base.txt
vine==1.3.0               # via -r requirements/edx/base.txt, amqp, celery
virtualenv==20.4.3        # via tox
voluptuous==0.12.1        # via -r requirements/edx/base.txt, ora2
watchdog==2.0.2           # via -r requirements/edx/base.txt
web-fragments==1.0.0      # via -r requirements/edx/base.txt, crowdsourcehinter-xblock, edx-sga, staff-graded-xblock, xblock, xblock-utils
webencodings==0.5.1       # via -r requirements/edx/base.txt, bleach, html5lib
webob==1.8.7              # via -r requirements/edx/base.txt, xblock, xmodule
wrapt==1.11.2             # via -c requirements/edx/../constraints.txt, -r requirements/edx/base.txt, astroid
git+https://github.com/edx-solutions/xblock-drag-and-drop-v2@v2.3.4#egg=xblock-drag-and-drop-v2==2.3.4  # via -r requirements/edx/base.txt
git+https://github.com/open-craft/xblock-poll@922cd36fb1c3cfe00b4ce03b19a13185d136447d#egg=xblock-poll==1.10.2  # via -r requirements/edx/base.txt
xblock-utils==2.1.2       # via -r requirements/edx/base.txt, edx-sga, lti-consumer-xblock, staff-graded-xblock, xblock-drag-and-drop-v2, xblock-google-drive
xblock==1.4.0             # via -r requirements/edx/base.txt, acid-xblock, crowdsourcehinter-xblock, done-xblock, edx-completion, edx-sga, edx-user-state-client, edx-when, lti-consumer-xblock, ora2, rate-xblock, staff-graded-xblock, xblock-discussion, xblock-drag-and-drop-v2, xblock-google-drive, xblock-poll, xblock-utils
xmlsec==1.3.9             # via -r requirements/edx/base.txt, python3-saml
xss-utils==0.2.0          # via -r requirements/edx/base.txt
zipp==1.0.0               # via -c requirements/edx/../constraints.txt, -r requirements/edx/coverage.txt, importlib-metadata

# The following packages are considered to be unsafe in a requirements file:
# setuptools<|MERGE_RESOLUTION|>--- conflicted
+++ resolved
@@ -133,13 +133,8 @@
 enmerkar==0.7.1           # via -r requirements/edx/base.txt, enmerkar-underscore
 event-tracking==1.0.4     # via -r requirements/edx/base.txt, edx-event-routing-backends, edx-proctoring, edx-search
 execnet==1.8.0            # via pytest-xdist
-<<<<<<< HEAD
 factory-boy==3.2.0        # via -c requirements/edx/../constraints.txt, -r requirements/edx/testing.in
-faker==8.0.0              # via factory-boy
-=======
-factory-boy==2.8.1        # via -c requirements/edx/../constraints.txt, -r requirements/edx/testing.in
 faker==8.1.0              # via factory-boy
->>>>>>> 66c2da1a
 filelock==3.0.12          # via tox, virtualenv
 freezegun==0.3.12         # via -c requirements/edx/../constraints.txt, -r requirements/edx/testing.in
 fs-s3fs==0.1.8            # via -r requirements/edx/base.txt, django-pyfs

#
# This file is autogenerated by pip-compile with python 3.8
# To update, run:
#
#    make upgrade
#
-e common/lib/capa
    # via
    #   -r requirements/edx/base.txt
    #   xmodule
-e git+https://github.com/edx/codejail.git@3.1.3#egg=codejail==3.1.3
    # via -r requirements/edx/base.txt
-e git+https://github.com/edx/django-wiki.git@1.0.2#egg=django-wiki
    # via -r requirements/edx/base.txt
-e git+https://github.com/jazkarta/edx-jsme.git@690dbf75441fa91c7c4899df0b83d77f7deb5458#egg=edx-jsme
    # via -r requirements/edx/base.txt
-e git+https://github.com/openedx/olxcleaner.git@2f0d6c7f126cbd69c9724b7b57a0b2565330a297#egg=olxcleaner
    # via -r requirements/edx/base.txt
-e .
    # via -r requirements/edx/base.txt
-e git+https://github.com/technige/py2neo.git@py2neo-3.1.2#egg=py2neo==3.1.2
    # via -r requirements/edx/base.txt
-e git+https://github.com/edx/RateXBlock.git@2.0.1#egg=rate-xblock
    # via -r requirements/edx/base.txt
-e common/lib/safe_lxml
    # via -r requirements/edx/base.txt
-e common/lib/sandbox-packages
    # via -r requirements/edx/base.txt
-e common/lib/symmath
    # via -r requirements/edx/base.txt
-e openedx/core/lib/xblock_builtin/xblock_discussion
    # via -r requirements/edx/base.txt
-e git+https://github.com/edx-solutions/xblock-google-drive.git@2d176468e33c0713c911b563f8f65f7cf232f5b6#egg=xblock-google-drive
    # via -r requirements/edx/base.txt
-e common/lib/xmodule
    # via -r requirements/edx/base.txt
acid-xblock==0.2.1
    # via -r requirements/edx/base.txt
aiohttp==3.7.4.post0
    # via
    #   -r requirements/edx/base.txt
    #   geoip2
amqp==2.6.1
    # via
    #   -r requirements/edx/base.txt
    #   kombu
analytics-python==1.4.0
    # via -r requirements/edx/base.txt
aniso8601==9.0.1
    # via
    #   -r requirements/edx/base.txt
    #   edx-tincan-py35
    #   tincan
appdirs==1.4.4
    # via
    #   -r requirements/edx/base.txt
    #   fs
astroid==2.6.5
    # via
    #   pylint
    #   pylint-celery
async-timeout==3.0.1
    # via
    #   -r requirements/edx/base.txt
    #   aiohttp
attrs==21.2.0
    # via
    #   -r requirements/edx/base.txt
    #   aiohttp
    #   edx-ace
    #   pytest
babel==2.9.1
    # via
    #   -r requirements/edx/base.txt
    #   enmerkar
    #   enmerkar-underscore
backoff==1.10.0
    # via
    #   -r requirements/edx/base.txt
    #   analytics-python
backports.entry-points-selectable==1.1.0
    # via virtualenv
beautifulsoup4==4.9.3
    # via
    #   -r requirements/edx/base.txt
    #   -r requirements/edx/testing.in
    #   pynliner
billiard==3.6.4.0
    # via
    #   -r requirements/edx/base.txt
    #   celery
bleach==3.3.1
    # via
    #   -r requirements/edx/base.txt
    #   django-wiki
    #   edx-enterprise
    #   lti-consumer-xblock
    #   ora2
    #   xblock-drag-and-drop-v2
    #   xblock-poll
bok-choy==1.1.1
    # via -r requirements/edx/testing.in
boto==2.39.0
    # via
    #   -r requirements/edx/base.txt
    #   edxval
boto3==1.4.8
    # via
    #   -r requirements/edx/base.txt
    #   django-ses
    #   fs-s3fs
    #   ora2
botocore==1.8.17
    # via
    #   -r requirements/edx/base.txt
    #   boto3
    #   s3transfer
bridgekeeper==0.9
    # via -r requirements/edx/base.txt
celery==4.4.7
    # via
    #   -c requirements/edx/../constraints.txt
    #   -r requirements/edx/base.txt
    #   django-celery-results
    #   django-user-tasks
    #   edx-celeryutils
    #   edx-enterprise
    #   event-tracking
certifi==2021.5.30
    # via
    #   -r requirements/edx/base.txt
    #   elasticsearch
    #   requests
cffi==1.14.6
    # via
    #   -r requirements/edx/base.txt
    #   cryptography
chardet==4.0.0
    # via
    #   -r requirements/edx/base.txt
    #   aiohttp
    #   pysrt
charset-normalizer==2.0.4
    # via
    #   -r requirements/edx/base.txt
    #   requests
chem==1.2.0
    # via -r requirements/edx/base.txt
click==7.1.2
    # via
    #   -c requirements/edx/../constraints.txt
    #   -r requirements/edx/base.txt
    #   click-log
    #   code-annotations
    #   edx-lint
    #   nltk
    #   user-util
click-log==0.3.2
    # via edx-lint
code-annotations==1.2.0
    # via
    #   -r requirements/edx/base.txt
    #   -r requirements/edx/testing.in
    #   edx-enterprise
    #   edx-lint
    #   edx-toggles
contextlib2==21.6.0
    # via -r requirements/edx/base.txt
coreapi==2.3.3
    # via
    #   -r requirements/edx/base.txt
    #   drf-yasg
coreschema==0.0.4
    # via
    #   -r requirements/edx/base.txt
    #   coreapi
    #   drf-yasg
coverage==5.5
    # via
    #   -r requirements/edx/coverage.txt
    #   pytest-cov
crowdsourcehinter-xblock==0.6
    # via -r requirements/edx/base.txt
cryptography==3.4.7
    # via
    #   -r requirements/edx/base.txt
    #   django-fernet-fields
    #   edx-enterprise
    #   pyjwt
    #   social-auth-core
cssselect==1.1.0
    # via
    #   -r requirements/edx/testing.in
    #   pyquery
cssutils==2.3.0
    # via
    #   -r requirements/edx/base.txt
    #   pynliner
ddt==1.4.2
    # via
    #   -r requirements/edx/base.txt
    #   -r requirements/edx/testing.in
    #   xblock-drag-and-drop-v2
    #   xblock-poll
defusedxml==0.7.1
    # via
    #   -r requirements/edx/base.txt
    #   djangorestframework-xml
    #   ora2
    #   python3-openid
    #   python3-saml
    #   safe-lxml
    #   social-auth-core
diff-cover==4.0.0
    # via
    #   -c requirements/edx/../constraints.txt
    #   -r requirements/edx/coverage.txt
distlib==0.3.2
    # via virtualenv
    # via
    #   -c https://raw.githubusercontent.com/edx/edx-lint/master/edx_lint/files/common_constraints.txt
    #   -c requirements/edx/../constraints.txt
    #   -r requirements/edx/base.txt
    #   django-appconf
    #   django-classy-tags
    #   django-config-models
    #   django-cors-headers
    #   django-crum
    #   django-fernet-fields
    #   django-filter
    #   django-method-override
    #   django-model-utils
    #   django-mptt
    #   django-multi-email-field
    #   django-mysql
    #   django-oauth-toolkit
    #   django-pyfs
    #   django-ratelimit-backend
    #   django-sekizai
    #   django-ses
    #   django-splash
    #   django-statici18n
    #   django-storages
    #   django-user-tasks
    #   django-wiki
    #   djangorestframework
    #   drf-jwt
    #   drf-yasg
    #   edx-ace
    #   edx-api-doc-tools
    #   edx-bulk-grades
    #   edx-celeryutils
    #   edx-completion
    #   edx-django-release-util
    #   edx-django-sites-extensions
    #   edx-django-utils
    #   edx-drf-extensions
    #   edx-enterprise
    #   edx-event-routing-backends
    #   edx-i18n-tools
    #   edx-lint
    #   edx-milestones
    #   edx-name-affirmation
    #   edx-organizations
    #   edx-proctoring
    #   edx-rbac
    #   edx-search
    #   edx-submissions
    #   edx-toggles
    #   edx-when
    #   edxval
    #   enmerkar
    #   enmerkar-underscore
    #   event-tracking
    #   help-tokens
    #   jsonfield2
    #   lti-consumer-xblock
    #   ora2
    #   rest-condition
    #   super-csv
    #   xss-utils
django-appconf==1.0.4
    # via
    #   -r requirements/edx/base.txt
    #   django-statici18n
django-cache-memoize==0.1.10
    # via
    #   -r requirements/edx/base.txt
    #   edx-enterprise
django-celery-results==2.0.1
    # via
    #   -c requirements/edx/../constraints.txt
    #   -r requirements/edx/base.txt
django-classy-tags==2.0.0
    # via
    #   -r requirements/edx/base.txt
    #   django-sekizai
django-config-models==2.2.0
    # via
    #   -c requirements/edx/../constraints.txt
    #   -r requirements/edx/base.txt
    #   edx-enterprise
    #   edx-event-routing-backends
    #   edx-name-affirmation
    #   lti-consumer-xblock
django-cookies-samesite==0.9.0
    # via -r requirements/edx/base.txt
django-cors-headers==2.5.3
    # via
    #   -c requirements/edx/../constraints.txt
    #   -r requirements/edx/base.txt
django-countries==7.2.1
    # via
    #   -r requirements/edx/base.txt
    #   edx-enterprise
django-crum==0.7.9
    # via
    #   -r requirements/edx/base.txt
    #   edx-django-utils
    #   edx-enterprise
    #   edx-proctoring
    #   edx-rbac
    #   edx-toggles
    #   super-csv
django-fernet-fields==0.6
    # via
    #   -r requirements/edx/base.txt
    #   edx-enterprise
    #   edx-event-routing-backends
    #   edxval
django-filter==2.4.0
    # via
    #   -r requirements/edx/base.txt
    #   edx-enterprise
    #   lti-consumer-xblock
django-ipware==3.0.7
    # via
    #   -r requirements/edx/base.txt
    #   edx-enterprise
    #   edx-proctoring
django-js-asset==1.2.2
    # via
    #   -r requirements/edx/base.txt
    #   django-mptt
django-method-override==1.0.4
    # via -r requirements/edx/base.txt
django-model-utils==4.1.1
    # via
    #   -r requirements/edx/base.txt
    #   django-user-tasks
    #   edx-bulk-grades
    #   edx-celeryutils
    #   edx-completion
    #   edx-enterprise
    #   edx-milestones
    #   edx-name-affirmation
    #   edx-organizations
    #   edx-proctoring
    #   edx-rbac
    #   edx-submissions
    #   edx-when
    #   edxval
    #   ora2
    #   super-csv
django-mptt==0.12.0
    # via
    #   -r requirements/edx/base.txt
    #   django-wiki
django-multi-email-field==0.6.2
    # via
    #   -r requirements/edx/base.txt
    #   edx-enterprise
django-mysql==3.12.0
    # via -r requirements/edx/base.txt
django-oauth-toolkit==1.3.2
    # via
    #   -c requirements/edx/../constraints.txt
    #   -r requirements/edx/base.txt
django-object-actions==3.0.2
    # via
    #   -r requirements/edx/base.txt
    #   edx-enterprise
django-pipeline==2.0.6
    # via -r requirements/edx/base.txt
django-pyfs==3.1.0
    # via -r requirements/edx/base.txt
django-ratelimit==3.0.1
    # via -r requirements/edx/base.txt
git+https://github.com/edx/django-ratelimit-backend.git@v2.0.1a5#egg=django-ratelimit-backend==2.0.1a5
    # via -r requirements/edx/base.txt
django-require==1.0.11
    # via -r requirements/edx/base.txt
django-sekizai==2.0.0
    # via
    #   -r requirements/edx/base.txt
    #   django-wiki
django-ses==2.2.0
    # via -r requirements/edx/base.txt
django-simple-history==3.0.0
    # via
    #   -r requirements/edx/base.txt
    #   edx-enterprise
    #   edx-organizations
    #   ora2
django-splash==1.1.0
    # via -r requirements/edx/base.txt
django-statici18n==2.0.1
    # via -r requirements/edx/base.txt
django-storages==1.8
    # via
    #   -c requirements/edx/../constraints.txt
    #   -r requirements/edx/base.txt
    #   edxval
django-user-tasks==2.1.0
    # via -r requirements/edx/base.txt
django-waffle==2.2.1
    # via
    #   -r requirements/edx/base.txt
    #   edx-django-utils
    #   edx-drf-extensions
    #   edx-enterprise
    #   edx-proctoring
    #   edx-toggles
django-webpack-loader==0.7.0
    # via
    #   -c requirements/edx/../constraints.txt
    #   -r requirements/edx/base.txt
    #   edx-proctoring
djangorestframework==3.12.4
    # via
    #   -r requirements/edx/base.txt
    #   django-config-models
    #   django-user-tasks
    #   drf-jwt
    #   drf-yasg
    #   edx-api-doc-tools
    #   edx-completion
    #   edx-drf-extensions
    #   edx-enterprise
    #   edx-name-affirmation
    #   edx-organizations
    #   edx-proctoring
    #   edx-submissions
    #   ora2
    #   rest-condition
    #   super-csv
djangorestframework-xml==2.0.0
    # via
    #   -r requirements/edx/base.txt
    #   edx-enterprise
docopt==0.6.2
    # via
    #   -r requirements/edx/base.txt
    #   xmodule
docutils==0.17.1
    # via
    #   -r requirements/edx/base.txt
    #   botocore
done-xblock==2.0.4
    # via -r requirements/edx/base.txt
drf-jwt==1.19.0
    # via
    #   -c https://raw.githubusercontent.com/edx/edx-lint/master/edx_lint/files/common_constraints.txt
    #   -r requirements/edx/base.txt
    #   edx-drf-extensions
drf-yasg==1.20.0
    # via
    #   -r requirements/edx/base.txt
    #   edx-api-doc-tools
edx-ace==1.2.0
    # via -r requirements/edx/base.txt
edx-analytics-data-api-client==0.17.0
    # via -r requirements/edx/base.txt
edx-api-doc-tools==1.4.3
    # via -r requirements/edx/base.txt
edx-bulk-grades==0.9.0
    # via
    #   -r requirements/edx/base.txt
    #   staff-graded-xblock
edx-ccx-keys==1.2.1
    # via -r requirements/edx/base.txt
edx-celeryutils==1.1.0
    # via
    #   -r requirements/edx/base.txt
    #   super-csv
edx-completion==4.1.0
    # via -r requirements/edx/base.txt
edx-django-release-util==1.1.0
    # via -r requirements/edx/base.txt
edx-django-sites-extensions==3.1.0
    # via -r requirements/edx/base.txt
edx-django-utils==4.2.0
    # via
    #   -r requirements/edx/base.txt
    #   django-config-models
    #   edx-drf-extensions
    #   edx-enterprise
    #   edx-rest-api-client
    #   edx-toggles
    #   edx-when
    #   ora2
    #   super-csv
git+https://github.com/edx/edx-drf-extensions/@43fd01aed95ea0c0eb2ee0be84f00592eb0c0c77#egg=edx-drf-extensions==6.6.1
    # via
    #   -r requirements/edx/base.txt
    #   edx-completion
    #   edx-enterprise
    #   edx-name-affirmation
    #   edx-organizations
    #   edx-proctoring
    #   edx-rbac
    #   edx-when
    #   edxval
edx-enterprise==3.27.14
    # via
    #   -c requirements/edx/../constraints.txt
    #   -r requirements/edx/base.txt
edx-event-routing-backends==4.1.0
    # via -r requirements/edx/base.txt
edx-i18n-tools==0.7.0
    # via
    #   -r requirements/edx/base.txt
    #   -r requirements/edx/testing.in
    #   ora2
edx-lint==5.0.0
    # via -r requirements/edx/testing.in
edx-milestones==0.3.2
    # via -r requirements/edx/base.txt
edx-name-affirmation==0.3.1
    # via -r requirements/edx/base.txt
edx-opaque-keys[django]==2.2.2
    # via
    #   -r requirements/edx/base.txt
    #   edx-bulk-grades
    #   edx-ccx-keys
    #   edx-completion
    #   edx-drf-extensions
    #   edx-enterprise
    #   edx-milestones
    #   edx-organizations
    #   edx-proctoring
    #   edx-user-state-client
    #   edx-when
    #   lti-consumer-xblock
    #   ora2
    #   xmodule
edx-organizations==6.10.0
    # via -r requirements/edx/base.txt
edx-proctoring==3.22.0
    # via
    #   -r requirements/edx/base.txt
    #   edx-proctoring-proctortrack
edx-proctoring-proctortrack==1.0.5
    # via -r requirements/edx/base.txt
edx-rbac==1.5.0
    # via
    #   -r requirements/edx/base.txt
    #   edx-enterprise
edx-rest-api-client==5.4.0
    # via
    #   -r requirements/edx/base.txt
    #   edx-enterprise
    #   edx-proctoring
edx-search==3.1.0
    # via -r requirements/edx/base.txt
edx-sga==0.16.0
    # via -r requirements/edx/base.txt
edx-submissions==3.2.4
    # via
    #   -r requirements/edx/base.txt
    #   ora2
edx-tincan-py35==1.0.0
    # via
    #   -r requirements/edx/base.txt
    #   edx-enterprise
edx-toggles==4.2.0
    # via
    #   -r requirements/edx/base.txt
    #   edx-completion
    #   edx-event-routing-backends
    #   edx-name-affirmation
    #   edxval
    #   ora2
edx-user-state-client==1.3.2
    # via -r requirements/edx/base.txt
edx-when==2.1.0
    # via
    #   -r requirements/edx/base.txt
    #   edx-proctoring
edxval==2.0.3
    # via -r requirements/edx/base.txt
elasticsearch==7.13.4
    # via
    #   -r requirements/edx/base.txt
    #   edx-search
enmerkar==0.7.1
    # via
    #   -r requirements/edx/base.txt
    #   enmerkar-underscore
enmerkar-underscore==2.1.0
    # via -r requirements/edx/base.txt
event-tracking==1.1.0
    # via
    #   -r requirements/edx/base.txt
    #   edx-event-routing-backends
    #   edx-proctoring
    #   edx-search
execnet==1.9.0
    # via pytest-xdist
factory-boy==3.2.0
    # via -r requirements/edx/testing.in
faker==8.10.3
    # via factory-boy
filelock==3.0.12
    # via
    #   tox
    #   virtualenv
freezegun==0.3.12
    # via
    #   -c requirements/edx/../constraints.txt
    #   -r requirements/edx/testing.in
fs==2.0.18
    # via
    #   -r requirements/edx/base.txt
    #   django-pyfs
    #   fs-s3fs
    #   xblock
fs-s3fs==0.1.8
    # via
    #   -r requirements/edx/base.txt
    #   django-pyfs
future==0.18.2
    # via
    #   -r requirements/edx/base.txt
    #   django-ses
    #   edx-celeryutils
    #   edx-enterprise
    #   pyjwkest
geoip2==4.2.0
    # via -r requirements/edx/base.txt
gitdb==4.0.7
    # via gitpython
gitpython==3.1.18
    # via transifex-client
glob2==0.7
    # via -r requirements/edx/base.txt
gunicorn==20.1.0
    # via -r requirements/edx/base.txt
help-tokens==2.1.0
    # via -r requirements/edx/base.txt
html5lib==1.1
    # via
    #   -r requirements/edx/base.txt
    #   ora2
httpretty==0.9.7
    # via
    #   -c requirements/edx/../constraints.txt
    #   -r requirements/edx/testing.in
icalendar==4.0.7
    # via -r requirements/edx/base.txt
idna==3.2
    # via
    #   -r requirements/edx/base.txt
    #   requests
    #   yarl
importlib-metadata==4.6.3
    # via pytest-randomly
inflect==5.3.0
    # via
    #   -r requirements/edx/coverage.txt
    #   jinja2-pluralize
inflection==0.5.1
    # via
    #   -r requirements/edx/base.txt
    #   drf-yasg
iniconfig==1.1.1
    # via pytest
ipaddress==1.0.23
    # via -r requirements/edx/base.txt
isodate==0.6.0
    # via
    #   -r requirements/edx/base.txt
    #   edx-event-routing-backends
    #   python3-saml
isort==5.9.3
    # via
    #   -r requirements/edx/testing.in
    #   pylint
itypes==1.2.0
    # via
    #   -r requirements/edx/base.txt
    #   coreapi
jinja2==3.0.1
    # via
    #   -r requirements/edx/base.txt
    #   -r requirements/edx/coverage.txt
    #   code-annotations
    #   coreschema
    #   diff-cover
    #   jinja2-pluralize
jinja2-pluralize==0.3.0
    # via
    #   -r requirements/edx/coverage.txt
    #   diff-cover
jmespath==0.10.0
    # via
    #   -r requirements/edx/base.txt
    #   boto3
    #   botocore
joblib==1.0.1
    # via
    #   -r requirements/edx/base.txt
    #   nltk
jsondiff==1.3.0
    # via
    #   -r requirements/edx/base.txt
    #   edx-enterprise
jsonfield2==3.0.3
    # via
    #   -c requirements/edx/../constraints.txt
    #   -r requirements/edx/base.txt
    #   edx-celeryutils
    #   edx-enterprise
    #   edx-event-routing-backends
    #   edx-proctoring
    #   edx-submissions
    #   lti-consumer-xblock
    #   ora2
kombu==4.6.11
    # via
    #   -r requirements/edx/base.txt
    #   celery
laboratory==1.0.2
    # via -r requirements/edx/base.txt
lazy==1.4
    # via
    #   -r requirements/edx/base.txt
    #   acid-xblock
    #   bok-choy
    #   lti-consumer-xblock
    #   ora2
lazy-object-proxy==1.6.0
    # via astroid
libsass==0.10.0
    # via
    #   -r requirements/edx/base.txt
    #   ora2
loremipsum==1.0.5
    # via
    #   -r requirements/edx/base.txt
    #   ora2
lti-consumer-xblock==3.0.1
    # via -r requirements/edx/base.txt
lxml==4.5.0
    # via
    #   -c requirements/edx/../constraints.txt
    #   -r requirements/edx/base.txt
    #   capa
    #   edxval
    #   lti-consumer-xblock
    #   olxcleaner
    #   ora2
    #   pyquery
    #   safe-lxml
    #   xblock
    #   xmlsec
mailsnake==1.6.4
    # via -r requirements/edx/base.txt
mako==1.1.4
    # via
    #   -r requirements/edx/base.txt
    #   acid-xblock
    #   lti-consumer-xblock
    #   xblock-google-drive
    #   xblock-utils
markdown==3.3.4
    # via
    #   -r requirements/edx/base.txt
    #   django-wiki
    #   staff-graded-xblock
    #   xblock-poll
markey==0.8
    # via
    #   -r requirements/edx/base.txt
    #   enmerkar-underscore
markupsafe==2.0.1
    # via
    #   -r requirements/edx/base.txt
    #   -r requirements/edx/coverage.txt
    #   chem
    #   jinja2
    #   mako
    #   xblock
maxminddb==2.0.3
    # via
    #   -r requirements/edx/base.txt
    #   geoip2
mccabe==0.6.1
    # via pylint
mock==4.0.3
    # via
    #   -r requirements/edx/base.txt
    #   xblock-drag-and-drop-v2
    #   xblock-poll
git+https://github.com/edx/MongoDBProxy.git@d92bafe9888d2940f647a7b2b2383b29c752f35a#egg=MongoDBProxy==0.1.0+edx.2
    # via -r requirements/edx/base.txt
mongoengine==0.23.1
    # via -r requirements/edx/base.txt
monotonic==1.6
    # via
    #   -r requirements/edx/base.txt
    #   analytics-python
mpmath==1.2.1
    # via
    #   -r requirements/edx/base.txt
    #   sympy
multidict==5.1.0
    # via
    #   -r requirements/edx/base.txt
    #   aiohttp
    #   yarl
mysqlclient==2.0.3
    # via -r requirements/edx/base.txt
newrelic==6.6.0.162
    # via
    #   -r requirements/edx/base.txt
    #   edx-django-utils
nltk==3.6.2
    # via
    #   -r requirements/edx/base.txt
    #   chem
nodeenv==1.6.0
    # via -r requirements/edx/base.txt
numpy==1.21.1
    # via
    #   -r requirements/edx/base.txt
    #   chem
    #   openedx-calc
    #   scipy
oauthlib==3.0.1
    # via
    #   -c requirements/edx/../constraints.txt
    #   -r requirements/edx/base.txt
    #   django-oauth-toolkit
    #   lti-consumer-xblock
    #   requests-oauthlib
    #   social-auth-core
openedx-calc==2.0.1
    # via -r requirements/edx/base.txt
<<<<<<< HEAD
ora2==3.6.11
    # via
    #   -c requirements/edx/../constraints.txt
    #   -r requirements/edx/base.txt
=======
ora2==3.6.15
    # via -r requirements/edx/base.txt
>>>>>>> 8e4e9a1d
packaging==21.0
    # via
    #   -r requirements/edx/base.txt
    #   bleach
    #   drf-yasg
    #   pytest
    #   tox
path==16.2.0
    # via
    #   -r requirements/edx/base.txt
    #   edx-i18n-tools
    #   path.py
path.py==12.5.0
    # via
    #   -r requirements/edx/base.txt
    #   edx-enterprise
    #   ora2
    #   staff-graded-xblock
    #   xmodule
paver==1.3.4
    # via -r requirements/edx/base.txt
pbr==5.6.0
    # via
    #   -r requirements/edx/base.txt
    #   stevedore
piexif==1.1.3
    # via -r requirements/edx/base.txt
pillow==8.3.1
    # via
    #   -r requirements/edx/base.txt
    #   edx-enterprise
    #   edx-organizations
platformdirs==2.2.0
    # via virtualenv
pluggy==0.13.1
    # via
    #   -r requirements/edx/coverage.txt
    #   diff-cover
    #   pytest
    #   tox
polib==1.1.1
    # via
    #   -r requirements/edx/base.txt
    #   -r requirements/edx/testing.in
    #   edx-i18n-tools
psutil==5.8.0
    # via
    #   -r requirements/edx/base.txt
    #   edx-django-utils
    #   pytest-xdist
py==1.10.0
    # via
    #   pytest
    #   pytest-forked
    #   tox
pycodestyle==2.7.0
    # via -r requirements/edx/testing.in
pycountry==20.7.3
    # via -r requirements/edx/base.txt
pycparser==2.20
    # via
    #   -r requirements/edx/base.txt
    #   cffi
pycryptodomex==3.10.1
    # via
    #   -r requirements/edx/base.txt
    #   edx-proctoring
    #   lti-consumer-xblock
    #   pyjwkest
pygments==2.9.0
    # via
    #   -r requirements/edx/base.txt
    #   -r requirements/edx/coverage.txt
    #   diff-cover
pyjwkest==1.4.2
    # via
    #   -r requirements/edx/base.txt
    #   edx-drf-extensions
    #   lti-consumer-xblock
pyjwt[crypto]==2.1.0
    # via
    #   -c https://raw.githubusercontent.com/edx/edx-lint/master/edx_lint/files/common_constraints.txt
    #   -c requirements/edx/../constraints.txt
    #   -r requirements/edx/base.txt
    #   drf-jwt
    #   edx-proctoring
    #   edx-rest-api-client
    #   social-auth-core
pylatexenc==2.10
    # via
    #   -r requirements/edx/base.txt
    #   olxcleaner
pylint==2.9.6
    # via
    #   edx-lint
    #   pylint-celery
    #   pylint-django
    #   pylint-plugin-utils
    #   pylint-pytest
pylint-celery==0.3
    # via edx-lint
pylint-django==2.4.4
    # via edx-lint
pylint-plugin-utils==0.6
    # via
    #   pylint-celery
    #   pylint-django
pylint-pytest==0.3.0
    # via -r requirements/edx/testing.in
pymongo==3.10.1
    # via
    #   -c requirements/edx/../constraints.txt
    #   -r requirements/edx/base.txt
    #   edx-opaque-keys
    #   event-tracking
    #   mongodbproxy
    #   mongoengine
pynliner==0.8.0
    # via -r requirements/edx/base.txt
pyparsing==2.4.7
    # via
    #   -r requirements/edx/base.txt
    #   chem
    #   openedx-calc
    #   packaging
pyquery==1.4.3
    # via -r requirements/edx/testing.in
pysrt==1.1.2
    # via
    #   -r requirements/edx/base.txt
    #   edxval
pytest==6.2.4
    # via
    #   -r requirements/edx/testing.in
    #   pylint-pytest
    #   pytest-attrib
    #   pytest-cov
    #   pytest-django
    #   pytest-forked
    #   pytest-json-report
    #   pytest-metadata
    #   pytest-randomly
    #   pytest-xdist
pytest-attrib==0.1.3
    # via -r requirements/edx/testing.in
pytest-cov==2.12.1
    # via -r requirements/edx/testing.in
pytest-django==4.4.0
    # via -r requirements/edx/testing.in
pytest-forked==1.3.0
    # via pytest-xdist
pytest-json-report==1.4.0
    # via -r requirements/edx/testing.in
pytest-metadata==1.8.0
    # via
    #   -r requirements/edx/testing.in
    #   pytest-json-report
pytest-randomly==3.8.0
    # via -r requirements/edx/testing.in
pytest-xdist[psutil]==2.3.0
    # via -r requirements/edx/testing.in
python-dateutil==2.4.0
    # via
    #   -c requirements/edx/../constraints.txt
    #   -r requirements/edx/base.txt
    #   analytics-python
    #   botocore
    #   edx-ace
    #   edx-drf-extensions
    #   edx-enterprise
    #   edx-event-routing-backends
    #   edx-proctoring
    #   faker
    #   freezegun
    #   icalendar
    #   olxcleaner
    #   ora2
    #   xblock
python-levenshtein==0.12.2
    # via -r requirements/edx/base.txt
python-memcached==1.59
    # via -r requirements/edx/base.txt
python-slugify==4.0.1
    # via
    #   -c requirements/edx/../constraints.txt
    #   -r requirements/edx/base.txt
    #   code-annotations
    #   transifex-client
python-swiftclient==3.12.0
    # via
    #   -r requirements/edx/base.txt
    #   ora2
python3-openid==3.2.0 ; python_version >= "3"
    # via
    #   -r requirements/edx/base.txt
    #   social-auth-core
python3-saml==1.9.0
    # via
    #   -c requirements/edx/../constraints.txt
    #   -r requirements/edx/base.txt
pytz==2021.1
    # via
    #   -r requirements/edx/base.txt
    #   babel
    #   capa
    #   celery
    #   django
    #   django-ses
    #   edx-completion
    #   edx-enterprise
    #   edx-event-routing-backends
    #   edx-proctoring
    #   edx-submissions
    #   edx-tincan-py35
    #   event-tracking
    #   fs
    #   icalendar
    #   olxcleaner
    #   ora2
    #   tincan
    #   xblock
pyuca==1.2
    # via -r requirements/edx/base.txt
pyyaml==5.4.1
    # via
    #   -r requirements/edx/base.txt
    #   code-annotations
    #   edx-django-release-util
    #   edx-i18n-tools
    #   xblock
random2==1.0.1
    # via -r requirements/edx/base.txt
recommender-xblock==2.0.1
    # via -r requirements/edx/base.txt
redis==3.5.3
    # via -r requirements/edx/base.txt
regex==2021.7.6
    # via
    #   -r requirements/edx/base.txt
    #   nltk
requests==2.26.0
    # via
    #   -r requirements/edx/base.txt
    #   analytics-python
    #   coreapi
    #   django-oauth-toolkit
    #   edx-analytics-data-api-client
    #   edx-bulk-grades
    #   edx-drf-extensions
    #   edx-enterprise
    #   edx-event-routing-backends
    #   edx-rest-api-client
    #   geoip2
    #   mailsnake
    #   pyjwkest
    #   python-swiftclient
    #   requests-oauthlib
    #   sailthru-client
    #   slumber
    #   social-auth-core
    #   tableauserverclient
    #   transifex-client
requests-oauthlib==1.3.0
    # via
    #   -r requirements/edx/base.txt
    #   social-auth-core
rest-condition==1.0.3
    # via
    #   -r requirements/edx/base.txt
    #   edx-drf-extensions
ruamel.yaml==0.17.10
    # via
    #   -r requirements/edx/base.txt
    #   drf-yasg
ruamel.yaml.clib==0.2.6
    # via
    #   -r requirements/edx/base.txt
    #   ruamel.yaml
rules==3.0
    # via
    #   -r requirements/edx/base.txt
    #   edx-enterprise
    #   edx-proctoring
s3transfer==0.1.13
    # via
    #   -r requirements/edx/base.txt
    #   boto3
sailthru-client==2.2.3
    # via
    #   -r requirements/edx/base.txt
    #   edx-ace
scipy==1.7.1
    # via
    #   -r requirements/edx/base.txt
    #   chem
    #   openedx-calc
selenium==3.141.0
    # via
    #   -r requirements/edx/testing.in
    #   bok-choy
semantic-version==2.8.5
    # via
    #   -r requirements/edx/base.txt
    #   edx-drf-extensions
shapely==1.7.1
    # via -r requirements/edx/base.txt
simplejson==3.17.3
    # via
    #   -r requirements/edx/base.txt
    #   sailthru-client
    #   super-csv
    #   xblock-utils
singledispatch==3.6.2
    # via -r requirements/edx/testing.in
six==1.16.0
    # via
    #   -r requirements/edx/base.txt
    #   analytics-python
    #   bleach
    #   bok-choy
    #   chem
    #   codejail
    #   crowdsourcehinter-xblock
    #   edx-ace
    #   edx-bulk-grades
    #   edx-ccx-keys
    #   edx-django-release-util
    #   edx-drf-extensions
    #   edx-enterprise
    #   edx-i18n-tools
    #   edx-lint
    #   edx-milestones
    #   edx-rbac
    #   event-tracking
    #   freezegun
    #   fs
    #   fs-s3fs
    #   html5lib
    #   httpretty
    #   isodate
    #   libsass
    #   paver
    #   pyjwkest
    #   python-dateutil
    #   python-memcached
    #   python-swiftclient
    #   singledispatch
    #   social-auth-app-django
    #   social-auth-core
    #   tox
    #   transifex-client
    #   virtualenv
slumber==0.7.1
    # via
    #   -r requirements/edx/base.txt
    #   edx-bulk-grades
    #   edx-enterprise
    #   edx-rest-api-client
smmap==4.0.0
    # via gitdb
social-auth-app-django==4.0.0
    # via -r requirements/edx/base.txt
social-auth-core==4.1.0
    # via
    #   -c requirements/edx/../constraints.txt
    #   -r requirements/edx/base.txt
    #   social-auth-app-django
sorl-thumbnail==12.7.0
    # via
    #   -r requirements/edx/base.txt
    #   django-wiki
sortedcontainers==2.4.0
    # via -r requirements/edx/base.txt
soupsieve==2.2.1
    # via
    #   -r requirements/edx/base.txt
    #   beautifulsoup4
sqlparse==0.4.1
    # via
    #   -r requirements/edx/base.txt
    #   django
staff-graded-xblock==1.5.1
    # via -r requirements/edx/base.txt
stevedore==3.3.0
    # via
    #   -r requirements/edx/base.txt
    #   code-annotations
    #   edx-ace
    #   edx-django-utils
    #   edx-enterprise
    #   edx-opaque-keys
super-csv==2.1.0
    # via
    #   -r requirements/edx/base.txt
    #   edx-bulk-grades
sympy==1.6.2
    # via
    #   -c requirements/edx/../constraints.txt
    #   -r requirements/edx/base.txt
    #   symmath
tableauserverclient==0.16.0
    # via
    #   -r requirements/edx/base.txt
    #   edx-enterprise
testfixtures==6.18.0
    # via
    #   -r requirements/edx/base.txt
    #   -r requirements/edx/testing.in
    #   edx-enterprise
text-unidecode==1.3
    # via
    #   -r requirements/edx/base.txt
    #   faker
    #   python-slugify
tincan==1.0.0
    # via
    #   -r requirements/edx/base.txt
    #   edx-event-routing-backends
toml==0.10.2
    # via
    #   pylint
    #   pytest
    #   pytest-cov
    #   tox
tox==3.24.1
    # via
    #   -r requirements/edx/testing.in
    #   tox-battery
tox-battery==0.6.1
    # via -r requirements/edx/testing.in
tqdm==4.62.0
    # via
    #   -r requirements/edx/base.txt
    #   nltk
transifex-client==0.14.3
    # via -r requirements/edx/testing.in
typing-extensions==3.10.0.0
    # via
    #   -r requirements/edx/base.txt
    #   aiohttp
ua-parser==0.10.0
    # via
    #   -r requirements/edx/base.txt
    #   django-cookies-samesite
unicodecsv==0.14.1
    # via
    #   -r requirements/edx/base.txt
    #   edx-enterprise
unidiff==0.6.0
    # via -r requirements/edx/testing.in
uritemplate==3.0.1
    # via
    #   -r requirements/edx/base.txt
    #   coreapi
    #   drf-yasg
urllib3==1.26.6
    # via
    #   -r requirements/edx/base.txt
    #   elasticsearch
    #   geoip2
    #   requests
    #   selenium
    #   transifex-client
user-util==1.0.0
    # via -r requirements/edx/base.txt
vine==1.3.0
    # via
    #   -r requirements/edx/base.txt
    #   amqp
    #   celery
virtualenv==20.7.0
    # via tox
voluptuous==0.12.1
    # via
    #   -r requirements/edx/base.txt
    #   ora2
watchdog==2.1.3
    # via -r requirements/edx/base.txt
web-fragments==1.1.0
    # via
    #   -r requirements/edx/base.txt
    #   crowdsourcehinter-xblock
    #   edx-sga
    #   staff-graded-xblock
    #   xblock
    #   xblock-utils
webencodings==0.5.1
    # via
    #   -r requirements/edx/base.txt
    #   bleach
    #   html5lib
webob==1.8.7
    # via
    #   -r requirements/edx/base.txt
    #   xblock
    #   xmodule
wrapt==1.11.2
    # via
    #   -c requirements/edx/../constraints.txt
    #   -r requirements/edx/base.txt
    #   astroid
xblock==1.5.0
    # via
    #   -r requirements/edx/base.txt
    #   acid-xblock
    #   crowdsourcehinter-xblock
    #   done-xblock
    #   edx-completion
    #   edx-sga
    #   edx-user-state-client
    #   edx-when
    #   lti-consumer-xblock
    #   ora2
    #   rate-xblock
    #   staff-graded-xblock
    #   xblock-discussion
    #   xblock-drag-and-drop-v2
    #   xblock-google-drive
    #   xblock-poll
    #   xblock-utils
git+https://github.com/edx-solutions/xblock-drag-and-drop-v2@v2.3.5#egg=xblock-drag-and-drop-v2==2.3.5
    # via -r requirements/edx/base.txt
git+https://github.com/open-craft/xblock-poll@922cd36fb1c3cfe00b4ce03b19a13185d136447d#egg=xblock-poll==1.10.2
    # via -r requirements/edx/base.txt
xblock-utils==2.1.3
    # via
    #   -r requirements/edx/base.txt
    #   edx-sga
    #   lti-consumer-xblock
    #   staff-graded-xblock
    #   xblock-drag-and-drop-v2
    #   xblock-google-drive
xmlsec==1.3.11
    # via
    #   -r requirements/edx/base.txt
    #   python3-saml
xss-utils==0.3.0
    # via -r requirements/edx/base.txt
yarl==1.6.3
    # via
    #   -r requirements/edx/base.txt
    #   aiohttp
zipp==3.5.0
    # via importlib-metadata

# The following packages are considered to be unsafe in a requirements file:
# setuptools<|MERGE_RESOLUTION|>--- conflicted
+++ resolved
@@ -847,15 +847,8 @@
     #   social-auth-core
 openedx-calc==2.0.1
     # via -r requirements/edx/base.txt
-<<<<<<< HEAD
-ora2==3.6.11
-    # via
-    #   -c requirements/edx/../constraints.txt
-    #   -r requirements/edx/base.txt
-=======
 ora2==3.6.15
     # via -r requirements/edx/base.txt
->>>>>>> 8e4e9a1d
 packaging==21.0
     # via
     #   -r requirements/edx/base.txt
